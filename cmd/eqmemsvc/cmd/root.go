// Package cmd holds the commands for the eqmemsvc application.
package cmd

import (
	"context"
	"fmt"
	"log"
	"net"
	"net/http"
	"os"
	"path/filepath"

	"entrogo.com/entroq/mem"
	"entrogo.com/entroq/qsvc"
	homedir "github.com/mitchellh/go-homedir"
	"github.com/pkg/errors"
	"github.com/prometheus/client_golang/prometheus/promhttp"
	"github.com/spf13/cobra"
	"github.com/spf13/viper"
	"google.golang.org/grpc"
	"google.golang.org/grpc/health"

	pb "entrogo.com/entroq/proto"
	hpb "google.golang.org/grpc/health/grpc_health_v1"
)

// Flags.
var (
	cfgFile  string
	port     int
	httpPort int
)

// rootCmd represents the base command when called without any subcommands
var rootCmd = &cobra.Command{
	Use:   "eqmemsvc",
	Short: "A memory-backed EntroQ service. Ephemeral - don't trust to keep your data.",
	RunE: func(cmd *cobra.Command, args []string) error {
		ctx := context.Background()

		lis, err := net.Listen("tcp", fmt.Sprintf(":%d", port))
		if err != nil {
			return errors.Wrapf(err, "error listening on port %d", port)
		}

		svc, err := qsvc.New(ctx, mem.Opener())
		if err != nil {
			return errors.Wrap(err, "failed to open mem backend for qsvc")
		}
		defer svc.Close()

<<<<<<< HEAD
		if httpPort >= 0 {
			log.Printf("Starting EntroQ HTTP service %d -> mem", httpPort)
			go qsvc.HTTPListenAndServe(fmt.Sprintf(":%d", httpPort), svc, "/api/v1")
		}
=======
		go func() {
			http.Handle("/metrics", promhttp.Handler())
			log.Fatalf("http and metric server: %v", http.ListenAndServe(fmt.Sprintf(":%d", httpPort), nil))
		}()
>>>>>>> 14280876

		s := grpc.NewServer()
		pb.RegisterEntroQServer(s, svc)
		hpb.RegisterHealthServer(s, health.NewServer())
		log.Printf("Starting EntroQ server %d -> mem", port)
		return s.Serve(lis)
	},
}

// Execute adds all child commands to the root command and sets flags appropriately.
// This is called by main.main(). It only needs to happen once to the rootCmd.
func Execute() {
	if err := rootCmd.Execute(); err != nil {
		fmt.Println(err)
		os.Exit(1)
	}
}

func init() {
	cobra.OnInitialize(initConfig)
	pflags := rootCmd.PersistentFlags()
	pflags.StringVar(&cfgFile, "config", "", "config file (default is $HOME/.config/eqmemsvc)")
	pflags.IntVar(&port, "port", 37706, "Port to listen on.")
<<<<<<< HEAD
	pflags.IntVar(&httpPort, "http_port", -1, "HTTP port to listen on. Default is not to listen on http.")
=======
	pflags.IntVar(&httpPort, "http_port", 8080, "Port to listen to HTTP requests on, including for /metrics.")
>>>>>>> 14280876

	viper.BindPFlag("port", pflags.Lookup("port"))
	viper.BindPFlag("http_port", pflags.Lookup("http_port"))
}

// initConfig reads in config file and ENV variables if set.
func initConfig() {
	if cfgFile != "" {
		// Use config file from the flag.
		viper.SetConfigFile(cfgFile)
	} else {
		// Find home directory.
		home, err := homedir.Dir()
		if err != nil {
			fmt.Println(err)
			os.Exit(1)
		}

		// Search config in home directory with name ".config/eqmemsvc" (without extension).
		viper.AddConfigPath(filepath.Join(home, ".config"))
		viper.SetConfigName("eqmemsvc.yml")
	}

	viper.AutomaticEnv() // read in environment variables that match

	// If a config file is found, read it in.
	if err := viper.ReadInConfig(); err == nil {
		fmt.Println("Using config file:", viper.ConfigFileUsed())
	}
}<|MERGE_RESOLUTION|>--- conflicted
+++ resolved
@@ -49,17 +49,11 @@
 		}
 		defer svc.Close()
 
-<<<<<<< HEAD
-		if httpPort >= 0 {
-			log.Printf("Starting EntroQ HTTP service %d -> mem", httpPort)
-			go qsvc.HTTPListenAndServe(fmt.Sprintf(":%d", httpPort), svc, "/api/v1")
-		}
-=======
 		go func() {
+			qsvc.AddHTTPHandlers(http.DefaultServeMux, svc)
 			http.Handle("/metrics", promhttp.Handler())
 			log.Fatalf("http and metric server: %v", http.ListenAndServe(fmt.Sprintf(":%d", httpPort), nil))
 		}()
->>>>>>> 14280876
 
 		s := grpc.NewServer()
 		pb.RegisterEntroQServer(s, svc)
@@ -83,11 +77,7 @@
 	pflags := rootCmd.PersistentFlags()
 	pflags.StringVar(&cfgFile, "config", "", "config file (default is $HOME/.config/eqmemsvc)")
 	pflags.IntVar(&port, "port", 37706, "Port to listen on.")
-<<<<<<< HEAD
-	pflags.IntVar(&httpPort, "http_port", -1, "HTTP port to listen on. Default is not to listen on http.")
-=======
 	pflags.IntVar(&httpPort, "http_port", 8080, "Port to listen to HTTP requests on, including for /metrics.")
->>>>>>> 14280876
 
 	viper.BindPFlag("port", pflags.Lookup("port"))
 	viper.BindPFlag("http_port", pflags.Lookup("http_port"))
