--- conflicted
+++ resolved
@@ -43,10 +43,7 @@
 	cfgFile  string
 	port     int
 	httpPort int
-<<<<<<< HEAD
-=======
 
->>>>>>> 14280876
 	dbAddr   string
 	dbName   string
 	dbUser   string
@@ -72,17 +69,11 @@
 		}
 		defer svc.Close()
 
-<<<<<<< HEAD
-		if httpPort >= 0 {
-			log.Printf("Starting EntroQ HTTP service %d -> mem", httpPort)
-			go qsvc.HTTPListenAndServe(fmt.Sprintf(":%d", httpPort), svc, "/api/v1")
-		}
-=======
 		go func() {
+			qsvc.AddHTTPHandlers(http.DefaultServeMux, svc)
 			http.Handle("/metrics", promhttp.Handler())
 			log.Fatalf("http and metric server: %v", http.ListenAndServe(fmt.Sprintf(":%d", httpPort), nil))
 		}()
->>>>>>> 14280876
 
 		lis, err := net.Listen("tcp", fmt.Sprintf("[::]:%d", port))
 		if err != nil {
@@ -111,11 +102,7 @@
 	pflags := rootCmd.PersistentFlags()
 	pflags.StringVar(&cfgFile, "config", "", "config file (default is $HOME/.config/eqpgsvc)")
 	pflags.IntVar(&port, "port", 37706, "Service port number.")
-<<<<<<< HEAD
-	pflags.IntVar(&httpPort, "http_port", -1, "HTTP port to listen on. Default is not to listen on http.")
-=======
-	pflags.IntVar(&httpPort, "http_port", 8080, "Port to listen to HTTP requests on, including for /metrics.")
->>>>>>> 14280876
+	pflags.IntVar(&httpPort, "http_port", 9090, "Port to listen to HTTP requests on, including for /metrics.")
 	pflags.StringVar(&dbAddr, "dbaddr", ":5432", "Address of PostgreSQL server.")
 	pflags.StringVar(&dbName, "dbname", "postgres", "Database housing tasks.")
 	pflags.StringVar(&dbUser, "dbuser", "postgres", "Database user name.")
