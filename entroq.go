--- conflicted
+++ resolved
@@ -142,17 +142,15 @@
 	Created  time.Time `json:"created"`
 	Modified time.Time `json:"modified"`
 
-<<<<<<< HEAD
 	// FromQueue specifies the previous queue for a task that is moving to another queue.
 	// Usually not present, can be used for change authorization (since two queues are in play, there).
 	FromQueue string `json:"fromqueue,omitempty"`
-=======
+
 	// Worker retry logic uses these fields when moving tasks and when retrying them.
 	// It is left up to the consumer to determine how many attempts is too many
 	// and to produce a suitable retry or move error.
 	Attempt int32  `json:"attempt"`
 	Err     string `json:"err"`
->>>>>>> c38d62eb
 }
 
 // String returns a useful representation of this task.
@@ -691,7 +689,7 @@
 	if err == nil {
 		return false
 	}
-	err = errors.Unwrap(err)
+	err = errors.Cause(err)
 	if err == context.Canceled {
 		return true
 	}
@@ -708,7 +706,7 @@
 	if err == nil {
 		return false
 	}
-	err = errors.Unwrap(err)
+	err = errors.Cause(err)
 	if err == context.DeadlineExceeded {
 		return true
 	}
@@ -1435,7 +1433,7 @@
 
 // AsDependency indicates whether the given error is a dependency error.
 func AsDependency(err error) (DependencyError, bool) {
-	d, ok := errors.Unwrap(err).(DependencyError)
+	d, ok := errors.Cause(err).(DependencyError)
 	return d, ok
 }
 
