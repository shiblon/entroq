// Package qsvc contains the service implementation for registering with gRPC.
// This provides the service that can be registered with a grpc.Server:
//
// 	import (
// 		"context"
// 		"log"
// 		"net"
//
// 		"entrogo.com/entroq/pg"
// 		"entrogo.com/entroq/qsvc"
// 		pb "entrogo.com/entroq/proto"
//
// 		"google.golang.org/grpc"
// 	)
//
// 	func main() {
//		ctx := context.Background()
//
// 		listener, err := net.Listen("tcp", "localhost:54321")
// 		if err != nil {
// 			log.Fatalf("Failed to listen: %v", err)
// 		}
//
//		svc, err := qsvc.New(ctx, pg.Opener("localhost:5432", "postgres", "postgres", false))
//		if err != nil {
//			log.Fatalf("Failed to open service backends: %v", err)
//		}
//
// 		s := grpc.NewServer()
// 		pb.RegisterEntroQServer(s, svc)
// 		s.Serve(listener)
// 	}
package qsvc // import "entrogo.com/entroq/qsvc"

import (
	"context"
<<<<<<< HEAD
	"fmt"
	"io/ioutil"
	"log"
	"net/http"
=======
	"log"
>>>>>>> 14280876
	"time"

	"entrogo.com/entroq"
	"github.com/golang/protobuf/jsonpb"
	"github.com/golang/protobuf/proto"
	"github.com/google/uuid"
	"github.com/pkg/errors"
	"github.com/prometheus/client_golang/prometheus"
	"github.com/prometheus/client_golang/prometheus/promauto"
	"google.golang.org/grpc/codes"
	"google.golang.org/grpc/status"

	pb "entrogo.com/entroq/proto"
)

const (
	// MetricNS is the prometheus namespace for all metrics for this module.
	MetricNS = "entroq"

	// MetricInterval sets the collection interval for metrics.
	MetricInterval = 1 * time.Minute
)

var (
	metricQueueSize = promauto.NewGaugeVec(
		prometheus.GaugeOpts{
			Namespace: MetricNS,
			Subsystem: "queue",
			Name:      "size",
			Help:      "Number of tasks in named queue.",
		},
		[]string{"name", "type"},
	)
)

// QSvc is an EntroQServer.
type QSvc struct {
	impl *entroq.EntroQ

	metricCancel context.CancelFunc
}

// New creates a new service that exposes gRPC endpoints for task queue access.
func New(ctx context.Context, opener entroq.BackendOpener) (*QSvc, error) {
	impl, err := entroq.New(ctx, opener)
	if err != nil {
		return nil, errors.Wrap(err, "qsvc backend client")
	}

	// Note that you should *never* use a background context like this unless
	// it is guaranteed to be exclusively used for a background process. That
	// is the (rare) case here.
	mctx, mcancel := context.WithCancel(context.Background())

	svc := &QSvc{
		impl:         impl,
		metricCancel: mcancel,
	}

	go func() {
		for {
			if err := svc.RefreshMetrics(mctx); err != nil {
				log.Printf("Error refreshing metrics: %v", err)
			}
			select {
			case <-mctx.Done():
				return
			case <-time.After(MetricInterval):
			}
		}
	}()

	return svc, nil
}

// Close closes the backend connections and flushes the connection free.
func (s *QSvc) Close() error {
	s.metricCancel() // Don't bother waiting for it
	return errors.Wrap(s.impl.Close(), "qsvc close")
}

// RefreshMetrics collects stats and exports them as prometheus metrics.
// Intended to be called periodically in the background. Beware of calling too
// frequently, as this may deny service to users.
func (s *QSvc) RefreshMetrics(ctx context.Context) error {
	stats, err := s.impl.QueueStats(ctx)
	if err != nil {
		return errors.Wrap(err, "collectMetricStats")
	}

	// Clear it out, then repopulate.
	metricQueueSize.Reset()
	for name, stat := range stats {
		metricQueueSize.WithLabelValues(name, "total").Set(float64(stat.Size))
		metricQueueSize.WithLabelValues(name, "claimed").Set(float64(stat.Claimed))
		metricQueueSize.WithLabelValues(name, "available").Set(float64(stat.Available))
		metricQueueSize.WithLabelValues(name, "maxClaims").Set(float64(stat.MaxClaims))
	}

	return nil
}

func fromMS(ms int64) time.Time {
	return time.Unix(0, ms*int64(time.Millisecond))
}

func toMS(t time.Time) int64 {
	return t.Truncate(time.Millisecond).UnixNano() / 1000000
}

func protoFromTask(t *entroq.Task) *pb.Task {
	return &pb.Task{
		Queue:      t.Queue,
		Id:         t.ID.String(),
		Version:    t.Version,
		AtMs:       toMS(t.At),
		ClaimantId: t.Claimant.String(),
		Claims:     t.Claims,
		Value:      t.Value,
		CreatedMs:  toMS(t.Created),
		ModifiedMs: toMS(t.Modified),
	}
}

func wrapErrorf(err error, format string, vals ...interface{}) error {
	if err == nil {
		return nil
	}
	err = errors.Wrapf(err, format, vals...)
	if entroq.IsTimeout(err) {
		return status.New(codes.DeadlineExceeded, err.Error()).Err()
	}
	if entroq.IsCanceled(err) {
		return status.New(codes.Canceled, err.Error()).Err()
	}
	return err
}

func codeErrorf(code codes.Code, err error, format string, vals ...interface{}) error {
	return status.New(code, errors.Wrapf(err, format, vals...).Error()).Err()
}

// Claim is the blocking version of TryClaim.
func (s *QSvc) Claim(ctx context.Context, req *pb.ClaimRequest) (*pb.ClaimResponse, error) {
	claimant, err := uuid.Parse(req.ClaimantId)
	if err != nil {
		return nil, codeErrorf(codes.InvalidArgument, err, "failed to parse claimant ID")
	}
	duration := time.Duration(req.DurationMs) * time.Millisecond
	pollTime := time.Duration(0)
	if req.PollMs > 0 {
		pollTime = time.Duration(req.PollMs) * time.Millisecond
	}

	task, err := s.impl.Claim(ctx,
		entroq.From(req.Queues...),
		entroq.ClaimFor(duration),
		entroq.ClaimAs(claimant),
		entroq.ClaimPollTime(pollTime))
	if err != nil {
		return nil, wrapErrorf(err, "qsvc claim")
	}
	if task == nil {
		return new(pb.ClaimResponse), nil
	}
	return &pb.ClaimResponse{Task: protoFromTask(task)}, nil
}

// TryClaim attempts to claim a task, returning immediately. If no tasks are
// available, it returns a nil response and a nil error.
//
// If req.Wait is present, TryClaim may not return immediately, but may hold
// onto the connection until either the context expires or a task becomes
// available to claim. Callers can check for context cancelation codes to know
// that this has happened, and may opt to immediately re-send the request.
func (s *QSvc) TryClaim(ctx context.Context, req *pb.ClaimRequest) (*pb.ClaimResponse, error) {
	claimant, err := uuid.Parse(req.ClaimantId)
	if err != nil {
		return nil, codeErrorf(codes.InvalidArgument, err, "failed to parse claimant ID")
	}
	duration := time.Duration(req.DurationMs) * time.Millisecond
	task, err := s.impl.TryClaim(ctx,
		entroq.From(req.Queues...),
		entroq.ClaimFor(duration),
		entroq.ClaimAs(claimant))
	if err != nil {
		return nil, wrapErrorf(err, "try claim")
	}
	if task == nil {
		return new(pb.ClaimResponse), nil
	}
	return &pb.ClaimResponse{Task: protoFromTask(task)}, nil
}

// Modify attempts to make the specified modification from the given
// ModifyRequest. If all goes well, it returns a ModifyResponse. If the
// modification fails due to a dependency error (one of the specified tasks was
// not present), the gRPC status mechanism is invoked to return a status with
// the details slice containing *pb.ModifyDep values. These could be used to
// reconstruct an entroq.DependencyError, or directly to find out which IDs
// caused the dependency failure. Code UNKNOWN is returned on other errors.
func (s *QSvc) Modify(ctx context.Context, req *pb.ModifyRequest) (*pb.ModifyResponse, error) {
	claimant, err := uuid.Parse(req.ClaimantId)
	if err != nil {
		return nil, codeErrorf(codes.InvalidArgument, err, "failed to parse claimant ID")
	}
	modArgs := []entroq.ModifyArg{
		entroq.ModifyAs(claimant),
	}
	for _, insert := range req.Inserts {
		var (
			id  uuid.UUID
			err error
		)
		if insert.Id != "" {
			if id, err = uuid.Parse(insert.Id); err != nil {
				return nil, codeErrorf(codes.InvalidArgument, err, "failed to parse explicit insertion ID")
			}
		}
		modArgs = append(modArgs,
			entroq.InsertingInto(insert.Queue,
				entroq.WithArrivalTime(fromMS(insert.AtMs)),
				entroq.WithValue(insert.Value),
				entroq.WithID(id)))
	}
	for _, change := range req.Changes {
		id, err := uuid.Parse(change.GetOldId().Id)
		if err != nil {
			return nil, codeErrorf(codes.InvalidArgument, err, "failed to parse change id")
		}
		t := &entroq.Task{
			ID:       id,
			Version:  change.GetOldId().Version,
			Claimant: claimant,
			Queue:    change.GetNewData().Queue,
			Value:    change.GetNewData().Value,
			At:       fromMS(change.GetNewData().AtMs),
		}
		modArgs = append(modArgs, entroq.Changing(t))
	}
	for _, delete := range req.Deletes {
		id, err := uuid.Parse(delete.Id)
		if err != nil {
			return nil, codeErrorf(codes.InvalidArgument, err, "failed to parse deletion id")
		}
		modArgs = append(modArgs, entroq.Deleting(id, delete.Version))
	}
	for _, depend := range req.Depends {
		id, err := uuid.Parse(depend.Id)
		if err != nil {
			return nil, codeErrorf(codes.InvalidArgument, err, "failed to parse dependency id")
		}
		modArgs = append(modArgs, entroq.DependingOn(id, depend.Version))
	}
	inserted, changed, err := s.impl.Modify(ctx, modArgs...)
	if err != nil {
		if depErr, ok := entroq.AsDependency(err); ok {
			tmap := map[pb.DepType][]*entroq.TaskID{
				pb.DepType_INSERT: depErr.Inserts,
				pb.DepType_DEPEND: depErr.Depends,
				pb.DepType_DELETE: depErr.Deletes,
				pb.DepType_CHANGE: depErr.Changes,
				pb.DepType_CLAIM:  depErr.Claims,
			}

			var details []proto.Message
			if depErr.Message != "" {
				details = append(details, &pb.ModifyDep{
					Type: pb.DepType_DETAIL,
					Msg:  depErr.Message,
				})
			}

			for dtype, dvals := range tmap {
				for _, tid := range dvals {
					details = append(details, &pb.ModifyDep{
						Type: dtype,
						Id:   &pb.TaskID{Id: tid.ID.String(), Version: tid.Version},
					})
				}
			}

			stat, sErr := status.New(codes.NotFound, "modification dependency error").WithDetails(details...)
			if sErr != nil {
				return nil, codeErrorf(codes.NotFound, sErr, "dependency failed, and failed to add details %v", err)
			}
			return nil, stat.Err()
		}
		return nil, wrapErrorf(err, "modification failed")
	}
	// Assemble the response.
	resp := new(pb.ModifyResponse)
	for _, task := range inserted {
		resp.Inserted = append(resp.Inserted, protoFromTask(task))
	}
	for _, task := range changed {
		resp.Changed = append(resp.Changed, protoFromTask(task))
	}
	return resp, nil
}

func (s *QSvc) Tasks(ctx context.Context, req *pb.TasksRequest) (*pb.TasksResponse, error) {
	claimant := uuid.Nil
	if req.ClaimantId != "" {
		var err error
		if claimant, err = uuid.Parse(req.ClaimantId); err != nil {
			return nil, codeErrorf(codes.InvalidArgument, err, "failed to parse claimant ID")
		}
	}
	// Claimant will only really be limited if it is nonzero.
	// Tasks will only be limited if non-empty.
	var ids []uuid.UUID
	for _, sID := range req.TaskId {
		id, err := uuid.Parse(sID)
		if err != nil {
			return nil, codeErrorf(codes.InvalidArgument, err, "invalid task ID: %q", sID)
		}
		ids = append(ids, id)
	}
	opts := []entroq.TasksOpt{
		entroq.LimitClaimant(claimant),
		entroq.WithTaskID(ids...),
		entroq.LimitTasks(int(req.Limit)),
	}
	if req.OmitValues {
		opts = append(opts, entroq.OmitValues())
	}
	tasks, err := s.impl.Tasks(ctx, req.Queue, opts...)
	if err != nil {
		return nil, wrapErrorf(err, "failed to get tasks")
	}
	resp := new(pb.TasksResponse)
	for _, task := range tasks {
		resp.Tasks = append(resp.Tasks, protoFromTask(task))
	}
	return resp, nil
}

func (s *QSvc) StreamTasks(req *pb.TasksRequest, stream pb.EntroQ_StreamTasksServer) error {
	resp, err := s.Tasks(stream.Context(), req)
	if err != nil {
		return wrapErrorf(err, "get tasks to stream")
	}

	for _, task := range resp.Tasks {
		if err := stream.Send(task); err != nil {
			return wrapErrorf(err, "send stream tasks")
		}
	}
	return nil
}

// Queues returns a mapping from queue names to queue sizes.
func (s *QSvc) Queues(ctx context.Context, req *pb.QueuesRequest) (*pb.QueuesResponse, error) {
	queueMap, err := s.impl.Queues(ctx,
		entroq.MatchPrefix(req.MatchPrefix...),
		entroq.MatchExact(req.MatchExact...),
		entroq.LimitQueues(int(req.Limit)))
	if err != nil {
		return nil, wrapErrorf(err, "failed to get queues")
	}
	resp := new(pb.QueuesResponse)
	for name, count := range queueMap {
		resp.Queues = append(resp.Queues, &pb.QueueStats{
			Name:     name,
			NumTasks: int32(count),
		})
	}
	return resp, nil
}

// QueueStats returns a mapping from queue names to queue stats.
func (s *QSvc) QueueStats(ctx context.Context, req *pb.QueuesRequest) (*pb.QueuesResponse, error) {
	queueMap, err := s.impl.QueueStats(ctx,
		entroq.MatchPrefix(req.MatchPrefix...),
		entroq.MatchExact(req.MatchExact...),
		entroq.LimitQueues(int(req.Limit)))
	if err != nil {
		return nil, wrapErrorf(err, "failed to get queues")
	}
	resp := new(pb.QueuesResponse)
	for _, stat := range queueMap {
		resp.Queues = append(resp.Queues, &pb.QueueStats{
			Name:         stat.Name,
			NumTasks:     int32(stat.Size),
			NumClaimed:   int32(stat.Claimed),
			NumAvailable: int32(stat.Available),
			MaxClaims:    int32(stat.MaxClaims),
		})
	}
	return resp, nil
}

// Time returns the current time in milliseconds since the Epoch.
func (s *QSvc) Time(ctx context.Context, req *pb.TimeRequest) (*pb.TimeResponse, error) {
	return &pb.TimeResponse{TimeMs: toMS(time.Now().UTC())}, nil
}

func httpWrapError(w http.ResponseWriter, code int, err error) {
	w.WriteHeader(code)
	fmt.Fprint(w, err.Error())
}

func grpcHTTPHandler(req proto.Message, f func(context.Context, proto.Message) (proto.Message, error)) http.HandlerFunc {
	return func(w http.ResponseWriter, r *http.Request) {
		ctx := r.Context()

		if r.Method != http.MethodPost {
			httpWrapError(w, http.StatusMethodNotAllowed, fmt.Errorf("not a POST request"))
			return
		}

		bodyBytes, err := ioutil.ReadAll(r.Body)
		if err != nil {
			httpWrapError(w, http.StatusBadRequest, fmt.Errorf("get body: %v", err))
			return
		}
		if err := jsonpb.UnmarshalString(string(bodyBytes), req); err != nil {
			httpWrapError(w, http.StatusBadRequest, fmt.Errorf("unmarshal request body: %v\n\t%v", err, string(bodyBytes)))
			return
		}

		resp, err := f(ctx, req)
		if err != nil {
			switch stat := status.Convert(errors.Cause(err)); stat.Code() {
			case codes.NotFound:
				// Dependency error - get jsonify details.
				details := new(pb.ModifyDeps)
				for _, det := range stat.Details() {
					detail, ok := det.(*pb.ModifyDep)
					if !ok {
						httpWrapError(w, http.StatusInternalServerError, fmt.Errorf("http handler unpack details"))
						return
					}
					details.Deps = append(details.Deps, detail)
				}
				errStr, err := new(jsonpb.Marshaler).MarshalToString(details)
				if err != nil {
					httpWrapError(w, http.StatusInternalServerError, fmt.Errorf("http handler marshal: %v", err))
					return
				}
				errBytes := []byte(errStr)
				w.Header().Add("Content-Type", "application/json")
				w.Header().Add("Content-Length", fmt.Sprint(len(errBytes)))
				w.WriteHeader(http.StatusFailedDependency)
				w.Write(errBytes)
				return
			case codes.InvalidArgument:
				httpWrapError(w, http.StatusBadRequest, fmt.Errorf("http handler: %v", err))
				return
			case codes.Canceled, codes.DeadlineExceeded:
				httpWrapError(w, http.StatusRequestTimeout, fmt.Errorf("http handler: %v", err))
				return
			default:
				httpWrapError(w, http.StatusInternalServerError, fmt.Errorf("http handler: %v", err))
				return
			}
		}

		respStr, err := new(jsonpb.Marshaler).MarshalToString(resp)
		if err != nil {
			httpWrapError(w, http.StatusInternalServerError, fmt.Errorf("marshal: %v", err))
			return
		}
		respBytes := []byte(respStr)

		w.Header().Add("Content-Type", "application/json")
		w.Header().Add("Content-Length", fmt.Sprint(len(respBytes)))
		w.WriteHeader(http.StatusOK)
		w.Write(respBytes)
	}
}

// GRPCStub represents something callable with appropriate end points (server or client).
type GRPCStub interface {
	Claim(ctx context.Context, req *pb.ClaimRequest) (*pb.ClaimResponse, error)
	TryClaim(ctx context.Context, req *pb.ClaimRequest) (*pb.ClaimResponse, error)
	Tasks(ctx context.Context, req *pb.TasksRequest) (*pb.TasksResponse, error)
	QueueStats(ctx context.Context, req *pb.QueuesRequest) (*pb.QueuesResponse, error)
	Time(ctx context.Context, req *pb.TimeRequest) (*pb.TimeResponse, error)
	Modify(ctx context.Context, req *pb.ModifyRequest) (*pb.ModifyResponse, error)
}

// HTTPHandler returns an EntroQ http handler that defers to a gRPC
// implementation such as *QSvc or *EntroQClient (with suitable wrapping to
// allow or ignore variadic opts).
func HTTPServeMux(stub GRPCStub, prefix string) *http.ServeMux {
	mux := http.NewServeMux()
	mux.HandleFunc(prefix+"/claim", grpcHTTPHandler(new(pb.ClaimRequest), func(ctx context.Context, req proto.Message) (proto.Message, error) {
		msg, err := stub.Claim(ctx, req.(*pb.ClaimRequest))
		return msg, err
	}))
	mux.HandleFunc(prefix+"/tryclaim", grpcHTTPHandler(new(pb.ClaimRequest), func(ctx context.Context, req proto.Message) (proto.Message, error) {
		msg, err := stub.TryClaim(ctx, req.(*pb.ClaimRequest))
		return msg, err
	}))
	mux.HandleFunc(prefix+"/tasks", grpcHTTPHandler(new(pb.TasksRequest), func(ctx context.Context, req proto.Message) (proto.Message, error) {
		msg, err := stub.Tasks(ctx, req.(*pb.TasksRequest))
		return msg, err
	}))
	mux.HandleFunc(prefix+"/queuestats", grpcHTTPHandler(new(pb.QueuesRequest), func(ctx context.Context, req proto.Message) (proto.Message, error) {
		msg, err := stub.QueueStats(ctx, req.(*pb.QueuesRequest))
		return msg, err
	}))
	mux.HandleFunc(prefix+"/time", grpcHTTPHandler(new(pb.TimeRequest), func(ctx context.Context, req proto.Message) (proto.Message, error) {
		msg, err := stub.Time(ctx, req.(*pb.TimeRequest))
		return msg, err
	}))
	mux.HandleFunc(prefix+"/modify", grpcHTTPHandler(new(pb.ModifyRequest), func(ctx context.Context, req proto.Message) (proto.Message, error) {
		msg, err := stub.Modify(ctx, req.(*pb.ModifyRequest))
		return msg, err
	}))

	return mux
}

// HTTPListenAndServe creates a serve mux from the stub, rooted at the given URL prefix.
func HTTPListenAndServe(addr string, stub GRPCStub, prefix string) {
	mux := HTTPServeMux(stub, prefix)
	log.Fatal(http.ListenAndServe(addr, mux))
}<|MERGE_RESOLUTION|>--- conflicted
+++ resolved
@@ -34,14 +34,10 @@
 
 import (
 	"context"
-<<<<<<< HEAD
 	"fmt"
 	"io/ioutil"
 	"log"
 	"net/http"
-=======
-	"log"
->>>>>>> 14280876
 	"time"
 
 	"entrogo.com/entroq"
@@ -63,6 +59,9 @@
 
 	// MetricInterval sets the collection interval for metrics.
 	MetricInterval = 1 * time.Minute
+
+	// API Path
+	APIPath = "/api/v1"
 )
 
 var (
@@ -525,41 +524,37 @@
 	Modify(ctx context.Context, req *pb.ModifyRequest) (*pb.ModifyResponse, error)
 }
 
-// HTTPHandler returns an EntroQ http handler that defers to a gRPC
-// implementation such as *QSvc or *EntroQClient (with suitable wrapping to
-// allow or ignore variadic opts).
-func HTTPServeMux(stub GRPCStub, prefix string) *http.ServeMux {
-	mux := http.NewServeMux()
-	mux.HandleFunc(prefix+"/claim", grpcHTTPHandler(new(pb.ClaimRequest), func(ctx context.Context, req proto.Message) (proto.Message, error) {
+// AddHTTPHandlers adds handlers to a provided mux, using the given grpc stub for the implementation.
+func AddHTTPHandlers(mux *http.ServeMux, stub GRPCStub) {
+	mux.HandleFunc(APIPath+"/claim", grpcHTTPHandler(new(pb.ClaimRequest), func(ctx context.Context, req proto.Message) (proto.Message, error) {
 		msg, err := stub.Claim(ctx, req.(*pb.ClaimRequest))
 		return msg, err
 	}))
-	mux.HandleFunc(prefix+"/tryclaim", grpcHTTPHandler(new(pb.ClaimRequest), func(ctx context.Context, req proto.Message) (proto.Message, error) {
+	mux.HandleFunc(APIPath+"/tryclaim", grpcHTTPHandler(new(pb.ClaimRequest), func(ctx context.Context, req proto.Message) (proto.Message, error) {
 		msg, err := stub.TryClaim(ctx, req.(*pb.ClaimRequest))
 		return msg, err
 	}))
-	mux.HandleFunc(prefix+"/tasks", grpcHTTPHandler(new(pb.TasksRequest), func(ctx context.Context, req proto.Message) (proto.Message, error) {
+	mux.HandleFunc(APIPath+"/tasks", grpcHTTPHandler(new(pb.TasksRequest), func(ctx context.Context, req proto.Message) (proto.Message, error) {
 		msg, err := stub.Tasks(ctx, req.(*pb.TasksRequest))
 		return msg, err
 	}))
-	mux.HandleFunc(prefix+"/queuestats", grpcHTTPHandler(new(pb.QueuesRequest), func(ctx context.Context, req proto.Message) (proto.Message, error) {
+	mux.HandleFunc(APIPath+"/queuestats", grpcHTTPHandler(new(pb.QueuesRequest), func(ctx context.Context, req proto.Message) (proto.Message, error) {
 		msg, err := stub.QueueStats(ctx, req.(*pb.QueuesRequest))
 		return msg, err
 	}))
-	mux.HandleFunc(prefix+"/time", grpcHTTPHandler(new(pb.TimeRequest), func(ctx context.Context, req proto.Message) (proto.Message, error) {
+	mux.HandleFunc(APIPath+"/time", grpcHTTPHandler(new(pb.TimeRequest), func(ctx context.Context, req proto.Message) (proto.Message, error) {
 		msg, err := stub.Time(ctx, req.(*pb.TimeRequest))
 		return msg, err
 	}))
-	mux.HandleFunc(prefix+"/modify", grpcHTTPHandler(new(pb.ModifyRequest), func(ctx context.Context, req proto.Message) (proto.Message, error) {
+	mux.HandleFunc(APIPath+"/modify", grpcHTTPHandler(new(pb.ModifyRequest), func(ctx context.Context, req proto.Message) (proto.Message, error) {
 		msg, err := stub.Modify(ctx, req.(*pb.ModifyRequest))
 		return msg, err
 	}))
-
-	return mux
-}
-
-// HTTPListenAndServe creates a serve mux from the stub, rooted at the given URL prefix.
-func HTTPListenAndServe(addr string, stub GRPCStub, prefix string) {
-	mux := HTTPServeMux(stub, prefix)
+}
+
+// HTTPListenAndServe creates a serve mux from the stub implementation.
+func HTTPListenAndServe(addr string, stub GRPCStub) {
+	mux := http.NewServeMux()
+	AddHTTPHandlers(mux, stub)
 	log.Fatal(http.ListenAndServe(addr, mux))
 }