--- conflicted
+++ resolved
@@ -45,16 +45,9 @@
 	taskTimeout   time.Duration
 
 	// Iterator states.
-<<<<<<< HEAD
-	claimCtx    context.Context
-	claimCancel context.CancelFunc
-	task        *Task
-	err         error
-=======
 	claimCtx context.Context
 	task     *Task
 	err      error
->>>>>>> 4f76f404
 
 	sync.Mutex
 }
@@ -73,12 +66,6 @@
 	return w
 }
 
-<<<<<<< HEAD
-// Err returns the most recent error encountered when doing work for a task.
-func (w *Worker) Err() error {
-	w.Lock()
-	defer w.Unlock()
-=======
 func lock(l sync.Locker) func() {
 	l.Lock()
 	return func() {
@@ -93,7 +80,6 @@
 // Err returns the most recent error encountered when doing work for a task.
 func (w *Worker) Err() error {
 	defer un(lock(w))
->>>>>>> 4f76f404
 	return w.err
 }
 
@@ -107,42 +93,19 @@
 	}
 
 	w.Lock()
-<<<<<<< HEAD
-	w.claimCtx, w.claimCancel = context.WithCancel(ctx)
-=======
 	w.claimCtx = ctx
->>>>>>> 4f76f404
 	w.Unlock()
 
 	task, err := w.eqc.Claim(w.claimCtx, w.Q, w.leaseTime)
 
-<<<<<<< HEAD
-	w.Lock()
-	defer w.Unlock()
-
-	w.task, w.err = task, err
-	if err != nil {
-		if IsCanceled(w.err) {
-			w.err = nil
-		}
-		return false
-	}
-	return true
-=======
 	defer un(lock(w))
 	w.task, w.err = task, err
 	return w.err == nil
->>>>>>> 4f76f404
 }
 
 // Task returns the claimed task for this worker.
 func (w *Worker) Task() *Task {
-<<<<<<< HEAD
-	w.Lock()
-	defer w.Unlock()
-=======
 	defer un(lock(w))
->>>>>>> 4f76f404
 	return w.task
 }
 
